#!/bin/bash

cd "$(dirname "${BASH_SOURCE[0]}")" || exit 1

EXPORT=""
EXPORT="$EXPORT -Wl,--export=InitEmu"
EXPORT="$EXPORT -Wl,--export=RunEmu"
EXPORT="$EXPORT -Wl,--export=get_uart0_rxfifo_circbuf_loc"
EXPORT="$EXPORT -Wl,--export=get_uart0_rxfifo_circbuf_len"
EXPORT="$EXPORT -Wl,--export=get_uart0_rxfifo_circbuf_index_loc"
EXPORT="$EXPORT -Wl,--export=get_uart0_rxfifo_circbuf_quecount_loc"
EXPORT="$EXPORT -Wl,--export=get_firmware_loc"
EXPORT="$EXPORT -Wl,--export=get_disk_image_loc"
EXPORT="$EXPORT -Wl,--export=get_cmp_time_hi_loc"
EXPORT="$EXPORT -Wl,--export=get_cmp_time_lo_loc"
EXPORT="$EXPORT -Wl,--export=get_start_time_hi_loc"
EXPORT="$EXPORT -Wl,--export=get_start_time_lo_loc"
EXPORT="$EXPORT -Wl,--export=get_lock_loc"
EXPORT="$EXPORT -Wl,--export=get_running_state_loc"

clang \
	-DWASM_BUILD \
	-matomics \
	-mbulk-memory \
	-O3 \
	-flto \
	--target=wasm32 \
	-nostdlib \
	-std=c99 \
	$EXPORT \
	-fuse-ld=lld \
	-Wl,--lto-O3 \
	-Wl,--no-entry \
	-Wl,--strip-all \
	-Wl,--import-memory \
	-Wl,--shared-memory \
	-Wl,--max-memory=268435456 \
	-Wl,--initial-memory=268435456 \
	-Wl,--allow-undefined \
	-Wl,-z,stack-size=$((16 * 1024 * 1024)) \
	echelon_xray_emu.c -o echelon_xray_emu.wasm

<<<<<<< HEAD
gcc -g -lpthread -march=native -O3 ./echelon_xray_emu.c -o ./echelon_xray_emu.out
=======
gcc -march=native -O3 ./echelon_xray_emu.c -o ./echelon_xray_emu.out -UWASM_BUILD -lpthread
>>>>>>> 39a0b2b9
strip ./echelon_xray_emu.out -o ./echelon_xray_emu.out.strip

exit 0<|MERGE_RESOLUTION|>--- conflicted
+++ resolved
@@ -40,11 +40,7 @@
 	-Wl,-z,stack-size=$((16 * 1024 * 1024)) \
 	echelon_xray_emu.c -o echelon_xray_emu.wasm
 
-<<<<<<< HEAD
-gcc -g -lpthread -march=native -O3 ./echelon_xray_emu.c -o ./echelon_xray_emu.out
-=======
-gcc -march=native -O3 ./echelon_xray_emu.c -o ./echelon_xray_emu.out -UWASM_BUILD -lpthread
->>>>>>> 39a0b2b9
+gcc -g -march=native -O3 ./echelon_xray_emu.c -o ./echelon_xray_emu.out -UWASM_BUILD -lpthread
 strip ./echelon_xray_emu.out -o ./echelon_xray_emu.out.strip
 
 exit 0